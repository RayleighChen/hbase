--- conflicted
+++ resolved
@@ -655,7 +655,42 @@
         end
     end
     
-<<<<<<< HEAD
+    #----------------------------------------------------------------------------------------------
+    # Take a snapshot of specified table
+    def snapshot(table, snapshot_name)
+      @admin.snapshot(snapshot_name.to_java_bytes, table.to_java_bytes)
+    end
+
+    #----------------------------------------------------------------------------------------------
+    # Restore specified snapshot
+    def restore_snapshot(snapshot_name)
+      @admin.restoreSnapshot(snapshot_name.to_java_bytes)
+    end
+
+    #----------------------------------------------------------------------------------------------
+    # Create a new table by cloning the snapshot content
+    def clone_snapshot(snapshot_name, table)
+      @admin.cloneSnapshot(snapshot_name.to_java_bytes, table.to_java_bytes)
+    end
+
+    #----------------------------------------------------------------------------------------------
+    # Rename specified snapshot
+    def rename_snapshot(old_snapshot_name, new_snapshot_name)
+      @admin.renameSnapshot(old_snapshot_name.to_java_bytes, new_snapshot_name.to_java_bytes)
+    end
+
+    #----------------------------------------------------------------------------------------------
+    # Delete specified snapshot
+    def delete_snapshot(snapshot_name)
+      @admin.deleteSnapshot(snapshot_name.to_java_bytes)
+    end
+
+    #----------------------------------------------------------------------------------------------
+    # Returns a list of snapshots
+    def list_snapshot
+      @admin.getCompletedSnapshots
+    end
+
     # Apply config specific to a table/column to its descriptor
     def set_descriptor_config(descriptor, config)
       raise(ArgumentError, "#{CONFIGURATION} must be a Hash type") unless config.kind_of?(Hash)
@@ -665,42 +700,5 @@
         end
     end
 
-=======
-    #----------------------------------------------------------------------------------------------
-    # Take a snapshot of specified table
-    def snapshot(table, snapshot_name)
-      @admin.snapshot(snapshot_name.to_java_bytes, table.to_java_bytes)
-    end
-
-    #----------------------------------------------------------------------------------------------
-    # Restore specified snapshot
-    def restore_snapshot(snapshot_name)
-      @admin.restoreSnapshot(snapshot_name.to_java_bytes)
-    end
-
-    #----------------------------------------------------------------------------------------------
-    # Create a new table by cloning the snapshot content
-    def clone_snapshot(snapshot_name, table)
-      @admin.cloneSnapshot(snapshot_name.to_java_bytes, table.to_java_bytes)
-    end
-
-    #----------------------------------------------------------------------------------------------
-    # Rename specified snapshot
-    def rename_snapshot(old_snapshot_name, new_snapshot_name)
-      @admin.renameSnapshot(old_snapshot_name.to_java_bytes, new_snapshot_name.to_java_bytes)
-    end
-
-    #----------------------------------------------------------------------------------------------
-    # Delete specified snapshot
-    def delete_snapshot(snapshot_name)
-      @admin.deleteSnapshot(snapshot_name.to_java_bytes)
-    end
-
-    #----------------------------------------------------------------------------------------------
-    # Returns a list of snapshots
-    def list_snapshot
-      @admin.listSnapshots
-    end
->>>>>>> 7fe68f91
   end
 end