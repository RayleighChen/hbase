--- conflicted
+++ resolved
@@ -952,7 +952,13 @@
     </description>
   </property>
   <property>
-<<<<<<< HEAD
+    <name>hbase.snapshot.enabled</name>
+    <value>true</value>
+    <description>
+        Set to true to allow snapshots to be taken / restored / cloned.
+    </description>
+  </property>
+  <property>
     <name>hbase.rest.threads.max</name>
     <value>100</value>
     <description>
@@ -973,12 +979,6 @@
         The thread pool always has at least these number of threads so
         the REST server is ready to serve incoming requests. The default
         is 2.
-=======
-    <name>hbase.snapshot.enabled</name>
-    <value>true</value>
-    <description>
-        Set to true to allow snapshots to be taken / restored / cloned.
->>>>>>> 7fe68f91
     </description>
   </property>
 </configuration>