--- conflicted
+++ resolved
@@ -29,46 +29,44 @@
 
 
 /**
- * HServerInfo is meta info about an {@link HRegionServer}.
- * Holds hostname, ports, regionserver startcode, and load.  Each server has
- * a <code>servername</code> where servername is made up of a concatenation of
- * hostname, port, and regionserver startcode.
+ * HServerInfo contains metainfo about an HRegionServer, Currently it only
+ * contains the server start code.
+ * 
+ * In the future it will contain information about the source machine and
+ * load statistics.
  */
 public class HServerInfo implements WritableComparable<HServerInfo> {
-  /**
-   * This character is used as separator making up the <code>servername</code>.
-   * Servername is made of host, port, and startcode formatted as
-   * <code>&lt;hostname> '{@link #SERVERNAME_SEPARATOR}' &lt;port> '{@ink #SEPARATOR"}' &lt;startcode></code>
-   * where {@link SEPARATOR is usually a ','.
-   */
-  public static final String SERVERNAME_SEPARATOR = ",";
-
   private HServerAddress serverAddress;
   private long startCode;
   private HServerLoad load;
   private int infoPort;
-  // Servername is made of hostname, port and startcode.
   private String serverName = null;
-  // Hostname of the regionserver.
-  private String hostname;
+  private String name;
   private static Map<String,String> dnsCache = new HashMap<String,String>();
 
+  /** default constructor - used by Writable */
   public HServerInfo() {
-    this(new HServerAddress(), 0,
+    this(new HServerAddress(), 0, 
         HConstants.DEFAULT_REGIONSERVER_INFOPORT, "default name");
   }
-
+  
+  /**
+   * Constructor
+   * @param serverAddress
+   * @param startCode
+   * @param infoPort Port the info server is listening on.
+   */
   public HServerInfo(HServerAddress serverAddress, long startCode,
-      final int infoPort, String hostname) {
+      final int infoPort, String name) {
     this.serverAddress = serverAddress;
     this.startCode = startCode;
     this.load = new HServerLoad();
     this.infoPort = infoPort;
-    this.hostname = hostname;
-  }
-
-  /**
-   * Copy-constructor
+    this.name = name;
+  }
+  
+  /**
+   * Construct a new object using another as input (like a copy constructor)
    * @param other
    */
   public HServerInfo(HServerInfo other) {
@@ -76,58 +74,72 @@
     this.startCode = other.getStartCode();
     this.load = other.getLoad();
     this.infoPort = other.getInfoPort();
-    this.hostname = other.hostname;
-  }
-
+    this.name = other.getName();
+  }
+
+  /**
+   * @return the load
+   */
   public HServerLoad getLoad() {
     return load;
   }
 
+  /**
+   * @param load the load to set
+   */
   public void setLoad(HServerLoad load) {
     this.load = load;
   }
 
+  /** @return the server address */
   public synchronized HServerAddress getServerAddress() {
     return new HServerAddress(serverAddress);
   }
-
+  
+  /**
+   * Change the server address.
+   * @param serverAddress New server address
+   */
   public synchronized void setServerAddress(HServerAddress serverAddress) {
     this.serverAddress = serverAddress;
     this.serverName = null;
   }
-
+ 
+  /** @return the server start code */
   public synchronized long getStartCode() {
     return startCode;
   }
-
+  
+  /**
+   * @return Port the info server is listening on.
+   */
   public int getInfoPort() {
     return this.infoPort;
   }
-
+  
+  /**
+   * @param infoPort - new port of info server
+   */
   public void setInfoPort(int infoPort) {
     this.infoPort = infoPort;
   }
-
+  
+  /**
+   * @param startCode the startCode to set
+   */
   public synchronized void setStartCode(long startCode) {
     this.startCode = startCode;
     this.serverName = null;
   }
-
-  /**
-   * @return Server name made of the concatenation of hostname, port and
-   * startcode formatted as <code>&lt;hostname> ',' &lt;port> ',' &lt;startcode></code>
+  
+  /**
+   * @return the server name in the form hostname_startcode_port
    */
   public synchronized String getServerName() {
     if (this.serverName == null) {
       // if we have the hostname of the RS, use it
-<<<<<<< HEAD
-      if(this.hostname != null) {
-        this.serverName =
-          getServerName(this.hostname, this.serverAddress.getPort(), this.startCode);
-=======
       if(this.name != null) {
         this.serverName = getServerName(this.name, this.serverAddress.getPort(), this.startCode);
->>>>>>> bd5f693b
       }
       // go to DNS name resolution only if we dont have the name of the RS
       else {
@@ -136,12 +148,92 @@
     }
     return this.serverName;
   }
-
-  /**
-   * @param serverAddress In form <code>&lt;hostname> ':' &lt;port></code>
-   * @param startCode Server startcode
-   * @return Server name made of the concatenation of hostname, port and
-   * startcode formatted as <code>&lt;hostname> ',' &lt;port> ',' &lt;startcode></code>
+  
+  /**
+   * Get the hostname of the server
+   * @return hostname
+   */
+  public String getName() {
+    return name;
+  }
+ 
+  /**
+   * Set the hostname of the server
+   * @param name hostname
+   */
+  public void setName(String name) {
+    this.name = name;
+  }
+
+  /**
+   * @see java.lang.Object#toString()
+   */
+  @Override
+  public String toString() {
+    return "address: " + this.serverAddress + ", startcode: " + this.startCode
+    + ", load: (" + this.load.toString() + ")";
+  }
+
+  /**
+   * @see java.lang.Object#equals(java.lang.Object)
+   */
+  @Override
+  public boolean equals(Object obj) {
+    if (this == obj) {
+      return true;
+    }
+    if (obj == null) {
+      return false;
+    }
+    if (getClass() != obj.getClass()) {
+      return false;
+    }
+    return compareTo((HServerInfo)obj) == 0;
+  }
+
+  /**
+   * @see java.lang.Object#hashCode()
+   */
+  @Override
+  public int hashCode() {
+    return this.getServerName().hashCode();
+  }
+
+
+  // Writable
+  
+  public void readFields(DataInput in) throws IOException {
+    this.serverAddress.readFields(in);
+    this.startCode = in.readLong();
+    this.load.readFields(in);
+    this.infoPort = in.readInt();
+    this.name = in.readUTF();
+  }
+
+  public void write(DataOutput out) throws IOException {
+    this.serverAddress.write(out);
+    out.writeLong(this.startCode);
+    this.load.write(out);
+    out.writeInt(this.infoPort);
+    out.writeUTF(name);
+  }
+
+  public int compareTo(HServerInfo o) {
+    return this.getServerName().compareTo(o.getServerName());
+  }
+
+  /**
+   * @param info
+   * @return the server name in the form hostname_startcode_port
+   */
+  private static String getServerName(HServerInfo info) {
+    return getServerName(info.getServerAddress(), info.getStartCode());
+  }
+  
+  /**
+   * @param serverAddress in the form hostname:port
+   * @param startCode
+   * @return the server name in the form hostname_startcode_port
    */
   public static String getServerName(String serverAddress, long startCode) {
     String name = null;
@@ -164,117 +256,6 @@
   }
 
   /**
-   * @param address Server address
-   * @param startCode Server startcode
-   * @return Server name made of the concatenation of hostname, port and
-   * startcode formatted as <code>&lt;hostname> ',' &lt;port> ',' &lt;startcode></code>
-   */
-  public static String getServerName(HServerAddress address, long startCode) {
-    return getServerName(address.getHostname(), address.getPort(), startCode);
-  }
-
-  /*
-   * @param hostName
-   * @param port
-   * @param startCode
-   * @return Server name made of the concatenation of hostname, port and
-   * startcode formatted as <code>&lt;hostname> ',' &lt;port> ',' &lt;startcode></code>
-   */
-  private static String getServerName(String hostName, int port, long startCode) {
-    StringBuilder name = new StringBuilder(hostName);
-    name.append(SERVERNAME_SEPARATOR);
-    name.append(port);
-    name.append(SERVERNAME_SEPARATOR);
-    name.append(startCode);
-    return name.toString();
-  }
-
-  /**
-   * @return ServerName and load concatenated.
-   * @see #getServerName()
-   * @see #getLoad()
-   */
-  @Override
-  public String toString() {
-    return "serverName=" + getServerName() +
-      ", load=(" + this.load.toString() + ")";
-  }
-
-  @Override
-  public boolean equals(Object obj) {
-    if (this == obj) {
-      return true;
-    }
-    if (obj == null) {
-      return false;
-    }
-    if (getClass() != obj.getClass()) {
-      return false;
-    }
-    return compareTo((HServerInfo)obj) == 0;
-  }
-
-  @Override
-  public int hashCode() {
-    return this.getServerName().hashCode();
-  }
-
-  public void readFields(DataInput in) throws IOException {
-    this.serverAddress.readFields(in);
-    this.startCode = in.readLong();
-    this.load.readFields(in);
-    this.infoPort = in.readInt();
-    this.hostname = in.readUTF();
-  }
-
-  public void write(DataOutput out) throws IOException {
-    this.serverAddress.write(out);
-    out.writeLong(this.startCode);
-    this.load.write(out);
-    out.writeInt(this.infoPort);
-    out.writeUTF(hostname);
-  }
-
-  public int compareTo(HServerInfo o) {
-    return this.getServerName().compareTo(o.getServerName());
-  }
-<<<<<<< HEAD
-=======
-
-  /**
-   * @param info
-   * @return the server name in the form hostname_startcode_port
-   */
-  private static String getServerName(HServerInfo info) {
-    return getServerName(info.getServerAddress(), info.getStartCode());
-  }
-  
-  /**
-   * @param serverAddress in the form hostname:port
-   * @param startCode
-   * @return the server name in the form hostname_startcode_port
-   */
-  public static String getServerName(String serverAddress, long startCode) {
-    String name = null;
-    if (serverAddress != null) {
-      int colonIndex = serverAddress.lastIndexOf(':');
-      if(colonIndex < 0) {
-        throw new IllegalArgumentException("Not a host:port pair: " + serverAddress);
-      }
-      String host = serverAddress.substring(0, colonIndex);
-      int port =
-        Integer.valueOf(serverAddress.substring(colonIndex + 1)).intValue();
-      if(!dnsCache.containsKey(host)) {
-        HServerAddress address = new HServerAddress(serverAddress);
-        dnsCache.put(host, address.getHostname());
-      }
-      host = dnsCache.get(host);
-      name = getServerName(host, port, startCode);
-    }
-    return name;
-  }
-
-  /**
    * @param address
    * @param startCode
    * @return the server name in the form hostname_startcode_port
@@ -291,5 +272,4 @@
     name.append(startCode);
     return name.toString();
   }
->>>>>>> bd5f693b
 }